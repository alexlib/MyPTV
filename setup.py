--- conflicted
+++ resolved
@@ -9,11 +9,7 @@
 setup(
     name='myptv',
     packages=find_packages(include=['myptv']),
-<<<<<<< HEAD
-    version='0.3.1',
-=======
     version='0.4.0',
->>>>>>> bbc195ef
     description='A 3D Particle Tracking Velocimetry library',
     install_requires=['numpy', 'scipy', 'scikit-image','pandas','matplotlib','pyyaml', 'tk', 'Pillow'],
     author='Ron Shnapp',
