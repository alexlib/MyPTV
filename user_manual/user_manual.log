--- conflicted
+++ resolved
@@ -1,8 +1,4 @@
-<<<<<<< HEAD
-This is pdfTeX, Version 3.14159265-2.6-1.40.18 (TeX Live 2017/Debian) (preloaded format=pdflatex 2023.7.13)  15 SEP 2024 23:07
-=======
 This is pdfTeX, Version 3.14159265-2.6-1.40.18 (TeX Live 2017/Debian) (preloaded format=pdflatex 2023.7.13)  3 OCT 2024 22:51
->>>>>>> 64c76ba8
 entering extended mode
  restricted \write18 enabled.
  %&-line parsing enabled.
@@ -501,11 +497,7 @@
 \@outlinefile=\write3
 \openout3 = `user_manual.out'.
 
-<<<<<<< HEAD
-<./figs/logo.png, id=225, 695.7192pt x 152.0079pt>
-=======
 <./figs/logo.png, id=229, 695.7192pt x 152.0079pt>
->>>>>>> 64c76ba8
 File: ./figs/logo.png Graphic file (type png)
 <use ./figs/logo.png>
 Package pdftex.def Info: ./figs/logo.png  used on input line 57.
@@ -532,11 +524,7 @@
 (/usr/share/texlive/texmf-dist/tex/latex/amsfonts/umsb.fd
 File: umsb.fd 2013/01/14 v3.01 AMS symbols B
 )
-<<<<<<< HEAD
-<./figs/traj_image.jpg, id=227, 559.8516pt x 465.4188pt>
-=======
 <./figs/traj_image.jpg, id=231, 559.8516pt x 465.4188pt>
->>>>>>> 64c76ba8
 File: ./figs/traj_image.jpg Graphic file (type jpg)
 <use ./figs/traj_image.jpg>
 Package pdftex.def Info: ./figs/traj_image.jpg  used on input line 62.
@@ -555,40 +543,24 @@
 {/var/lib/texmf/fonts/map/pdftex/updmap/pdftex.map} <./figs/logo.png> <./figs/t
 raj_image.jpg>] (./user_manual.toc
 LaTeX Font Info:    Font shape `T1/cmtt/bx/n' in size <10> not available
-<<<<<<< HEAD
-(Font)              Font shape `T1/cmtt/m/n' tried instead on input line 32.
-=======
 (Font)              Font shape `T1/cmtt/m/n' tried instead on input line 33.
->>>>>>> 64c76ba8
  [2])
 \tf@toc=\write4
 \openout4 = `user_manual.toc'.
 
  [1]
-<<<<<<< HEAD
-<./figs/3D_PTV_acquisition.pdf, id=312, 285.7208pt x 142.99469pt>
-=======
 <./figs/3D_PTV_acquisition.pdf, id=317, 285.7208pt x 142.99469pt>
->>>>>>> 64c76ba8
 File: ./figs/3D_PTV_acquisition.pdf Graphic file (type pdf)
 <use ./figs/3D_PTV_acquisition.pdf>
 Package pdftex.def Info: ./figs/3D_PTV_acquisition.pdf  used on input line 112.
 
 (pdftex.def)             Requested size: 184.9429pt x 92.55705pt.
-<<<<<<< HEAD
-<./figs/pinhole_model.pdf, id=313, 305.83075pt x 132.51534pt>
-=======
 <./figs/pinhole_model.pdf, id=318, 305.83075pt x 132.51534pt>
->>>>>>> 64c76ba8
 File: ./figs/pinhole_model.pdf Graphic file (type pdf)
 <use ./figs/pinhole_model.pdf>
 Package pdftex.def Info: ./figs/pinhole_model.pdf  used on input line 116.
 (pdftex.def)             Requested size: 184.9429pt x 80.1346pt.
-<<<<<<< HEAD
-<./figs/steps.pdf, id=315, 351.73837pt x 150.82877pt>
-=======
 <./figs/steps.pdf, id=320, 351.73837pt x 150.82877pt>
->>>>>>> 64c76ba8
 File: ./figs/steps.pdf Graphic file (type pdf)
 <use ./figs/steps.pdf>
 Package pdftex.def Info: ./figs/steps.pdf  used on input line 129.
@@ -609,55 +581,6 @@
 l.164 \clearpage
                  [2 <./figs/steps.pdf>] [3
 
-<<<<<<< HEAD
-] [4] [5
-
-] [6]
-<./figs/initial_calibration.pdf, id=408, 1348.39464pt x 764.22066pt>
-File: ./figs/initial_calibration.pdf Graphic file (type pdf)
-<use ./figs/initial_calibration.pdf>
-Package pdftex.def Info: ./figs/initial_calibration.pdf  used on input line 450
-.
-(pdftex.def)             Requested size: 426.79135pt x 241.88522pt.
- [7 <./figs/initial_calibration.pdf>]
-<./figs/calibration_gui.png, id=427, 393.47pt x 533.995pt>
-File: ./figs/calibration_gui.png Graphic file (type png)
-<use ./figs/calibration_gui.png>
-Package pdftex.def Info: ./figs/calibration_gui.png  used on input line 495.
-(pdftex.def)             Requested size: 170.71393pt x 231.68298pt.
- [8 <./figs/calibration_gui.png>]
-<./figs/Cam_pos_examples.pdf, id=443, 411.68683pt x 156.09958pt>
-File: ./figs/Cam_pos_examples.pdf Graphic file (type pdf)
-<use ./figs/Cam_pos_examples.pdf>
-Package pdftex.def Info: ./figs/Cam_pos_examples.pdf  used on input line 556.
-(pdftex.def)             Requested size: 341.43437pt x 129.46971pt.
-<./figs/cal_point_file.pdf, id=444, 354.32378pt x 277.69666pt>
-File: ./figs/cal_point_file.pdf Graphic file (type pdf)
-<use ./figs/cal_point_file.pdf>
-Package pdftex.def Info: ./figs/cal_point_file.pdf  used on input line 620.
-(pdftex.def)             Requested size: 199.16928pt x 156.09804pt.
-<./figs/target_file.pdf, id=445, 404.7084pt x 179.83281pt>
-File: ./figs/target_file.pdf Graphic file (type pdf)
-<use ./figs/target_file.pdf>
-Package pdftex.def Info: ./figs/target_file.pdf  used on input line 623.
-(pdftex.def)             Requested size: 256.0748pt x 113.79192pt.
-<./figs/match_target_file.jpeg, id=446, 534.0753pt x 469.0323pt>
-File: ./figs/match_target_file.jpeg Graphic file (type jpg)
-<use ./figs/match_target_file.jpeg>
-Package pdftex.def Info: ./figs/match_target_file.jpeg  used on input line 626.
-
-(pdftex.def)             Requested size: 170.71652pt x 149.92879pt.
-
-Overfull \hbox (6.66501pt too wide) in paragraph at lines 623--628
- [][][][] 
- []
-
-[9]
-
-LaTeX Warning: Text page 10 contains only floats.
-
-[10 <./figs/Cam_pos_examples.pdf> <./figs/cal_point_file.pdf
-=======
 ] [4] [5] [6
 
 ]
@@ -709,7 +632,6 @@
 LaTeX Warning: Text page 11 contains only floats.
 
 [11 <./figs/Cam_pos_examples.pdf> <./figs/cal_point_file.pdf
->>>>>>> 64c76ba8
 
 pdfTeX warning: /usr/bin/pdflatex (file ./figs/cal_point_file.pdf): PDF inclusi
 on: multiple pdfs with page group included in a single page
@@ -718,20 +640,6 @@
 pdfTeX warning: /usr/bin/pdflatex (file ./figs/target_file.pdf): PDF inclusion:
  multiple pdfs with page group included in a single page
 > <./figs/match_target_file.jpeg>]
-<<<<<<< HEAD
-<./figs/cal_image.jpg, id=486, 351.3125pt x 306.14375pt>
-File: ./figs/cal_image.jpg Graphic file (type jpg)
-<use ./figs/cal_image.jpg>
-Package pdftex.def Info: ./figs/cal_image.jpg  used on input line 749.
-(pdftex.def)             Requested size: 195.90276pt x 170.71652pt.
-<./figs/cal_error.pdf, id=487, 550.58505pt x 503.26839pt>
-File: ./figs/cal_error.pdf Graphic file (type pdf)
-<use ./figs/cal_error.pdf>
-Package pdftex.def Info: ./figs/cal_error.pdf  used on input line 753.
-(pdftex.def)             Requested size: 186.75957pt x 170.71652pt.
- [11 <./figs/cal_image.jpg> <./figs/cal_error.pdf>]
-Overfull \hbox (10.27472pt too wide) in paragraph at lines 780--781
-=======
 <./figs/Cal_error_analysis.pdf, id=504, 786.72594pt x 462.17949pt>
 File: ./figs/Cal_error_analysis.pdf Graphic file (type pdf)
 <use ./figs/Cal_error_analysis.pdf>
@@ -762,23 +670,11 @@
 ultiple pdfs with page group included in a single page
 >]
 Overfull \hbox (10.27472pt too wide) in paragraph at lines 731--732
->>>>>>> 64c76ba8
 \T1/cmr/m/n/10 In-side the new file just gen-er-ated, copy and paste the data f
 rom all the "XXXXX_i_cal_points"
  []
 
 
-<<<<<<< HEAD
-Overfull \hbox (56.3227pt too wide) in paragraph at lines 798--856
- [][] 
- []
-
-
-LaTeX Warning: Float too large for page by 6.95291pt on input line 856.
-
-
-Overfull \hbox (10.33026pt too wide) in paragraph at lines 874--875
-=======
 Overfull \hbox (56.3227pt too wide) in paragraph at lines 749--807
  [][] 
  []
@@ -788,37 +684,16 @@
 
 
 Overfull \hbox (10.33026pt too wide) in paragraph at lines 825--826
->>>>>>> 64c76ba8
 \T1/cmtt/m/n/10 images_folder\T1/cmr/m/n/10 ), and save the re-sults in a text 
 file by set-ting \T1/cmtt/m/n/10 save_name: /file/name/to/use 
  []
 
-<<<<<<< HEAD
-LaTeX Font Info:    Try loading font information for OMS+cmr on input line 884.
-=======
 LaTeX Font Info:    Try loading font information for OMS+cmr on input line 835.
->>>>>>> 64c76ba8
 
 (/usr/share/texlive/texmf-dist/tex/latex/base/omscmr.fd
 File: omscmr.fd 2014/09/29 v2.5h Standard LaTeX font definitions
 )
 LaTeX Font Info:    Font shape `OMS/cmr/m/n' in size <10> not available
-<<<<<<< HEAD
-(Font)              Font shape `OMS/cmsy/m/n' tried instead on input line 884.
- [12]
-<./figs/filters_effect.pdf, id=519, 1115.71849pt x 756.45815pt>
-File: ./figs/filters_effect.pdf Graphic file (type pdf)
-<use ./figs/filters_effect.pdf>
-Package pdftex.def Info: ./figs/filters_effect.pdf  used on input line 897.
-(pdftex.def)             Requested size: 341.43306pt x 231.48698pt.
-<./figs/Labeling_vs_Dilation.pdf, id=520, 478.0878pt x 263.99626pt>
-File: ./figs/Labeling_vs_Dilation.pdf Graphic file (type pdf)
-<use ./figs/Labeling_vs_Dilation.pdf>
-Package pdftex.def Info: ./figs/Labeling_vs_Dilation.pdf  used on input line 90
-5.
-(pdftex.def)             Requested size: 256.0748pt x 141.40779pt.
- [13 <./figs/filters_effect.pdf> <./figs/Labeling_vs_Dilation.pdf
-=======
 (Font)              Font shape `OMS/cmsy/m/n' tried instead on input line 835.
  [14]
 <./figs/filters_effect.pdf, id=552, 1115.71849pt x 756.45815pt>
@@ -833,56 +708,10 @@
 6.
 (pdftex.def)             Requested size: 256.0748pt x 141.40779pt.
  [15 <./figs/filters_effect.pdf> <./figs/Labeling_vs_Dilation.pdf
->>>>>>> 64c76ba8
 
 pdfTeX warning: /usr/bin/pdflatex (file ./figs/Labeling_vs_Dilation.pdf): PDF i
 nclusion: multiple pdfs with page group included in a single page
 >]
-<<<<<<< HEAD
-Overfull \hbox (45.82526pt too wide) in paragraph at lines 942--977
- [][] 
- []
-
-
-Overfull \hbox (43.61609pt too wide) in paragraph at lines 1029--1054
- [][] 
- []
-
-
-Overfull \hbox (51.07397pt too wide) in paragraph at lines 1069--1091
- [][] 
- []
-
-
-Overfull \hbox (45.82526pt too wide) in paragraph at lines 1110--1129
- [][] 
- []
-
-
-Overfull \hbox (38.36737pt too wide) in paragraph at lines 1143--1158
- [][] 
- []
-
-[14]
-<./figs/2D_tracking_setup.pdf, id=567, 359.69543pt x 273.00352pt>
-File: ./figs/2D_tracking_setup.pdf Graphic file (type pdf)
-<use ./figs/2D_tracking_setup.pdf>
-Package pdftex.def Info: ./figs/2D_tracking_setup.pdf  used on input line 1180.
-
-(pdftex.def)             Requested size: 227.62204pt x 172.76378pt.
-
-Overfull \hbox (27.86993pt too wide) in paragraph at lines 1204--1221
- [][] 
- []
-
-<./figs/man_match.pdf, id=576, 597.50786pt x 845.04686pt>
-File: ./figs/man_match.pdf Graphic file (type pdf)
-<use ./figs/man_match.pdf>
-Package pdftex.def Info: ./figs/man_match.pdf  used on input line 1260.
-(pdftex.def)             Requested size: 341.43306pt x 482.88089pt.
-[15 <./figs/2D_tracking_setup.pdf>] [16 <./figs/man_match.pdf>]
-Overfull \hbox (19.66132pt too wide) in paragraph at lines 1283--1284
-=======
 Overfull \hbox (45.82526pt too wide) in paragraph at lines 897--930
  [][] 
  []
@@ -926,32 +755,11 @@
 (pdftex.def)             Requested size: 341.43306pt x 482.88089pt.
 [17 <./figs/2D_tracking_setup.pdf>] [18 <./figs/man_match.pdf>]
 Overfull \hbox (19.66132pt too wide) in paragraph at lines 1203--1204
->>>>>>> 64c76ba8
 []\T1/cmr/m/n/10 To cal-cu-late the ori-en-ta-tions in 3D, use the work-flow sc
 ript with the ac-tion '\T1/cmtt/m/n/10 fiber_orientations\T1/cmr/m/n/10 '.
  []
 
 
-<<<<<<< HEAD
-Overfull \hbox (17.3725pt too wide) in paragraph at lines 1294--1312
- [][] 
- []
-
-[17] [18] [19] [20] [21]
-LaTeX Font Info:    Font shape `T1/cmtt/bx/n' in size <14.4> not available
-(Font)              Font shape `T1/cmtt/m/n' tried instead on input line 1325.
-LaTeX Font Info:    Font shape `T1/cmtt/bx/n' in size <12> not available
-(Font)              Font shape `T1/cmtt/m/n' tried instead on input line 1332.
-<./figs/camera_files.pdf, id=646, 508.10204pt x 141.02348pt>
-File: ./figs/camera_files.pdf Graphic file (type pdf)
-<use ./figs/camera_files.pdf>
-Package pdftex.def Info: ./figs/camera_files.pdf  used on input line 1362.
-(pdftex.def)             Requested size: 426.79135pt x 118.45676pt.
- [22
-
- <./figs/camera_files.pdf>]
-Overfull \hbox (1.44354pt too wide) in paragraph at lines 1432--1433
-=======
 Overfull \hbox (17.3725pt too wide) in paragraph at lines 1214--1232
  [][] 
  []
@@ -970,27 +778,10 @@
 
  <./figs/camera_files.pdf>]
 Overfull \hbox (1.44354pt too wide) in paragraph at lines 1352--1353
->>>>>>> 64c76ba8
 []\T1/cmtt/m/n/10 fineCalibration(maxiter=500) \T1/cmr/m/n/10 - This func-tion 
 will solve for the co-ef-fi-cients of the quadratic
  []
 
-<<<<<<< HEAD
-[23] [24]
-<./figs/blob_file.pdf, id=718, 223.10614pt x 155.32921pt>
-File: ./figs/blob_file.pdf Graphic file (type pdf)
-<use ./figs/blob_file.pdf>
-Package pdftex.def Info: ./figs/blob_file.pdf  used on input line 1561.
-(pdftex.def)             Requested size: 284.52756pt x 198.10016pt.
- [25] [26 <./figs/blob_file.pdf>]
-<./figs/particle_file.pdf, id=758, 390.14703pt x 291.52518pt>
-File: ./figs/particle_file.pdf Graphic file (type pdf)
-<use ./figs/particle_file.pdf>
-Package pdftex.def Info: ./figs/particle_file.pdf  used on input line 1638.
-(pdftex.def)             Requested size: 341.43306pt x 255.13727pt.
-
-Overfull \hbox (18.38263pt too wide) in paragraph at lines 1647--1648
-=======
 [25] [26]
 <./figs/blob_file.pdf, id=757, 223.10614pt x 155.32921pt>
 File: ./figs/blob_file.pdf Graphic file (type pdf)
@@ -1005,38 +796,11 @@
 (pdftex.def)             Requested size: 341.43306pt x 255.13727pt.
 
 Overfull \hbox (18.38263pt too wide) in paragraph at lines 1567--1568
->>>>>>> 64c76ba8
 \T1/cmr/m/n/10 we run the rel-e-vant func-tions: \T1/cmtt/m/n/10 get_voxel_dict
 ionary() $\OMS/cmsy/m/n/10 !$ \T1/cmtt/m/n/10 list_candidates() $\OMS/cmsy/m/n/
 10 !$ \T1/cmtt/m/n/10 get_particles()\T1/cmr/m/n/10 ,
  []
 
-<<<<<<< HEAD
-[27] [28 <./figs/particle_file.pdf>]
-<./figs/trajectory_files.pdf, id=796, 470.98941pt x 297.17282pt>
-File: ./figs/trajectory_files.pdf Graphic file (type pdf)
-<use ./figs/trajectory_files.pdf>
-Package pdftex.def Info: ./figs/trajectory_files.pdf  used on input line 1709.
-(pdftex.def)             Requested size: 284.52756pt x 179.52937pt.
- [29 <./figs/trajectory_files.pdf>]
-<./figs/smoothed_trajfile.pdf, id=821, 514.2885pt x 471.065pt>
-File: ./figs/smoothed_trajfile.pdf Graphic file (type pdf)
-<use ./figs/smoothed_trajfile.pdf>
-Package pdftex.def Info: ./figs/smoothed_trajfile.pdf  used on input line 1755.
-
-(pdftex.def)             Requested size: 341.43306pt x 312.73677pt.
-
-[30 <./figs/smoothed_trajfile.pdf>] (./user_manual.bbl)
-Package atveryend Info: Empty hook `BeforeClearDocument' on input line 1807.
- [31]
-Package atveryend Info: Empty hook `AfterLastShipout' on input line 1807.
- (./user_manual.aux)
-Package atveryend Info: Executing hook `AtVeryEndDocument' on input line 1807.
-Package atveryend Info: Executing hook `AtEndAfterFileList' on input line 1807.
-
-Package rerunfilecheck Info: File `user_manual.out' has not changed.
-(rerunfilecheck)             Checksum: 6973C03B5933FB8B57B392F9435C9CDB;4407.
-=======
 [29] [30 <./figs/particle_file.pdf>]
 <./figs/trajectory_files.pdf, id=835, 470.98941pt x 297.17282pt>
 File: ./figs/trajectory_files.pdf Graphic file (type pdf)
@@ -1061,47 +825,10 @@
 
 Package rerunfilecheck Info: File `user_manual.out' has not changed.
 (rerunfilecheck)             Checksum: 90DD4A4A6BB3E7D5CA54A4B0BAB5E7B4;4548.
->>>>>>> 64c76ba8
 
 
 LaTeX Font Warning: Some font shapes were not available, defaults substituted.
 
-<<<<<<< HEAD
-Package atveryend Info: Empty hook `AtVeryVeryEnd' on input line 1807.
- ) 
-Here is how much of TeX's memory you used:
- 10190 strings out of 493756
- 148486 string characters out of 6152244
- 280497 words of memory out of 5000000
- 13291 multiletter control sequences out of 15000+600000
- 24847 words of font info for 66 fonts, out of 8000000 for 9000
- 645 hyphenation exceptions out of 8191
- 36i,13n,49p,1147b,458s stack positions out of 5000i,500n,10000p,200000b,80000s
-{/usr/share/texmf/fonts/enc/dvips/cm-super/cm-super-t1.enc}</usr/share/texliv
-e/texmf-dist/fonts/type1/public/amsfonts/cm/cmex10.pfb></usr/share/texlive/texm
-f-dist/fonts/type1/public/amsfonts/cm/cmmi10.pfb></usr/share/texlive/texmf-dist
-/fonts/type1/public/amsfonts/cm/cmmi7.pfb></usr/share/texlive/texmf-dist/fonts/
-type1/public/amsfonts/cm/cmr10.pfb></usr/share/texlive/texmf-dist/fonts/type1/p
-ublic/amsfonts/cm/cmr7.pfb></usr/share/texlive/texmf-dist/fonts/type1/public/am
-sfonts/cm/cmsy10.pfb></usr/share/texlive/texmf-dist/fonts/type1/public/amsfonts
-/cm/cmsy7.pfb></usr/share/texmf/fonts/type1/public/lm/lmr10.pfb></usr/share/tex
-mf/fonts/type1/public/cm-super/sfbi1000.pfb></usr/share/texmf/fonts/type1/publi
-c/cm-super/sfbx1000.pfb></usr/share/texmf/fonts/type1/public/cm-super/sfbx1200.
-pfb></usr/share/texmf/fonts/type1/public/cm-super/sfbx1440.pfb></usr/share/texm
-f/fonts/type1/public/cm-super/sfrm0800.pfb></usr/share/texmf/fonts/type1/public
-/cm-super/sfrm1000.pfb></usr/share/texmf/fonts/type1/public/cm-super/sfss0900.p
-fb></usr/share/texmf/fonts/type1/public/cm-super/sfsx2488.pfb></usr/share/texmf
-/fonts/type1/public/cm-super/sfti1000.pfb></usr/share/texmf/fonts/type1/public/
-cm-super/sftt0900.pfb></usr/share/texmf/fonts/type1/public/cm-super/sftt1000.pf
-b></usr/share/texmf/fonts/type1/public/cm-super/sftt1200.pfb></usr/share/texmf/
-fonts/type1/public/cm-super/sftt1440.pfb>
-Output written on user_manual.pdf (34 pages, 4261991 bytes).
-PDF statistics:
- 972 PDF objects out of 1000 (max. 8388607)
- 836 compressed objects within 9 object streams
- 223 named destinations out of 1000 (max. 500000)
- 551 words of extra memory for PDF output out of 10000 (max. 10000000)
-=======
 Package atveryend Info: Empty hook `AtVeryVeryEnd' on input line 1727.
  ) 
 Here is how much of TeX's memory you used:
@@ -1137,4 +864,3 @@
  870 compressed objects within 9 object streams
  234 named destinations out of 1000 (max. 500000)
  564 words of extra memory for PDF output out of 10000 (max. 10000000)
->>>>>>> 64c76ba8
